from typing import *
import tempfile
import os
from subprocess import Popen
import numpy as np
import logging
import scipy.sparse as sparse
from sklearn.model_selection import train_test_split
from sklearn.exceptions import NotFittedError
from scipy.special import gammaln, digamma, psi
from scipy.misc import logsumexp


def make_nonzero(a: np.ndarray) -> np.ndarray:
	"""
	Make the array nonzero in place, by replacing zeros with 1e-30

	Returns:
		a	The input array
	"""
	a[a == 0.0] = 1e-30
	return a


class HPF:
	"""
	Bayesian Hierarchical Poisson Factorization
	Implementation of https://arxiv.org/pdf/1311.1704.pdf
	"""
	def __init__(self, k: int, a: float = 0.3, b: float = 0.3, c: float = 0.3, d: float = 0.3, max_iter: int = 1000, stop_interval: int = 10) -> None:
		self.k = k
		self.a = a
		self.b = b
		self.c = c
		self.d = d
		self.max_iter = max_iter
		self.stop_interval = stop_interval

		self.beta: np.ndarray = None
		self.theta: np.ndarray = None

		self.log_likelihoods: List[float] = []

	def fit(self, X: sparse.coo_matrix) -> None:
		"""
		Fit an HPF model to the data matrix

		Args:
			X      Data matrix, shape (n_users, n_items)

		Remarks:
			TODO check this
			After fitting, the factor matrices beta and theta are available as self.beta of shape
			(n_users, k) and self.theta of shape (k, n_items)
		"""
		if type(X) is not sparse.coo_matrix:
			raise TypeError("Input matrix must be in sparse.coo_matrix format")

		# Create local variables for convenience
		(n_users, n_items) = X.shape
		(a, b, c, d) = (self.a, self.b, self.c, self.d)
		k = self.k
		# u and i are indices of the nonzero entries; y are the values of those entries
		(u, i, y) = (X.row, X.col, X.data)

		# Initialize the variational parameters with priors
		kappa_shape = np.full(n_users, a) + np.random.uniform(0, 0.1, n_users)
		kappa_rate = np.full(n_users, b + k)
		gamma_shape = np.full((n_users, k), a) + np.random.uniform(1, 0.1, (n_users, k))
		gamma_rate = np.full((n_users, k), b) + np.random.uniform(1, 0.1, (n_users, k))

		tau_shape = np.full(n_items, c) + np.random.uniform(0, 0.1, n_items)
		tau_rate = np.full(n_items, d + k)
<<<<<<< HEAD
		lambda_shape = np.full((n_items, k), c) + np.random.uniform(0, 0.1, (n_items, k))
		lambda_rate = np.full((n_items, k), d) + np.random.uniform(1, 1.1, (n_items, k))
=======
		lambda_shape = np.full((n_items, k), c) + np.random.uniform(1, 0.1, (n_items, k))
		lambda_rate = np.full((n_items, k), d) + np.random.uniform(1, 0.1, (n_items, k))
>>>>>>> 3b373fbd

		self.log_likelihoods = []
		n_iter = 0
		while True:
			n_iter += 1
			make_nonzero(gamma_shape)
			make_nonzero(gamma_rate)
			make_nonzero(lambda_shape)
			make_nonzero(lambda_rate)

			# Compute y * phi only for the nonzero values, which are indexed by u and i in the sparse matrix
			# phi is calculated on log scale from expectations of the gammas, hence the digamma and log terms
			# Shape of phi will be (nnz, k)
			# TODO: digamma function is superslow!!!
			phi = digamma(gamma_shape[u, :]) - np.log(gamma_rate[u, :]) + digamma(lambda_shape[i, :]) - np.log(lambda_rate[i, :])
			# Multiply y by phi normalized (in log space) along the k axis
			# TODO: this normalization is one of the slowest steps, could be accelerated using numba
			y_phi = y[:, None] * np.exp(phi - logsumexp(phi, axis=1)[:, None])
			
			# Upate the variational parameters corresponding to theta (the users)
			# Sum of y_phi over users, for each k
			y_phi_sum_u = np.zeros((n_users, k))
			for ix in range(k):
				y_phi_sum_u[:, ix] = sparse.coo_matrix((y_phi[:, ix], (u, i)), X.shape).sum(axis=1).A.T[0]
			gamma_shape = a + y_phi_sum_u
			gamma_rate = (kappa_shape / kappa_rate)[:, None] + (lambda_shape / lambda_rate).sum(axis=0)
			kappa_rate = b + (gamma_shape / gamma_rate).sum(axis=1)

			# Upate the variational parameters corresponding to beta (the items)
			# Sum of y_phi over items, for each k
			y_phi_sum_i = np.zeros((n_items, k))
			for ix in range(k):
				y_phi_sum_i[:, ix] = sparse.coo_matrix((y_phi[:, ix], (u, i)), X.shape).sum(axis=0).A
			lambda_shape = c + y_phi_sum_i
			lambda_rate = (tau_shape / tau_rate)[:, None] + (gamma_shape / gamma_rate).sum(axis=0)
			tau_rate = d + (lambda_shape / lambda_rate).sum(axis=1)

			if n_iter % self.stop_interval == 0:
				# Compute the log likelihood and assess convergence
				# Expectations
				egamma = make_nonzero(gamma_shape / gamma_rate)
				elambda = make_nonzero(lambda_shape / lambda_rate)
				# Sum over k for the expectations
				# This is really a dot product but we're only computing it for the nonzeros (indexed by u and i)
				s = (egamma[u] * elambda[i]).sum(axis=1)
				# We use gammaln to compute the log factorial, hence the "y + 1"
				log_likelihood = np.sum(y * np.log(s) - s - gammaln(y + 1))
				self.log_likelihoods.append(log_likelihood)

				# Time to stop?
				if n_iter >= self.max_iter:
					break

				# Check for convergence
				# TODO: allow for small fluctuations?
				if len(self.log_likelihoods) > 1:
					prev_ll = self.log_likelihoods[-2]
					diff = abs((log_likelihood - prev_ll) / prev_ll)
					logging.info(f"Iteration {n_iter}, ll = {log_likelihood}, diff = {diff}")
					if diff < 0.000001:
						break
		# End of the main fitting loop
		# Compute beta and theta, which are given by the expectations, i.e. shape / rate
		self.beta = lambda_shape / lambda_rate
		self.theta = gamma_shape / gamma_rate<|MERGE_RESOLUTION|>--- conflicted
+++ resolved
@@ -66,18 +66,13 @@
 		# Initialize the variational parameters with priors
 		kappa_shape = np.full(n_users, a) + np.random.uniform(0, 0.1, n_users)
 		kappa_rate = np.full(n_users, b + k)
-		gamma_shape = np.full((n_users, k), a) + np.random.uniform(1, 0.1, (n_users, k))
-		gamma_rate = np.full((n_users, k), b) + np.random.uniform(1, 0.1, (n_users, k))
+		gamma_shape = np.full((n_users, k), a) + np.random.uniform(0, 0.1, (n_users, k))
+		gamma_rate = np.full((n_users, k), b) + np.random.uniform(0, 0.1, (n_users, k))
 
 		tau_shape = np.full(n_items, c) + np.random.uniform(0, 0.1, n_items)
 		tau_rate = np.full(n_items, d + k)
-<<<<<<< HEAD
 		lambda_shape = np.full((n_items, k), c) + np.random.uniform(0, 0.1, (n_items, k))
-		lambda_rate = np.full((n_items, k), d) + np.random.uniform(1, 1.1, (n_items, k))
-=======
-		lambda_shape = np.full((n_items, k), c) + np.random.uniform(1, 0.1, (n_items, k))
-		lambda_rate = np.full((n_items, k), d) + np.random.uniform(1, 0.1, (n_items, k))
->>>>>>> 3b373fbd
+		lambda_rate = np.full((n_items, k), d) + np.random.uniform(0, 0.1, (n_items, k))
 
 		self.log_likelihoods = []
 		n_iter = 0
