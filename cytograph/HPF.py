from typing import *
import time
import tempfile
import os
from subprocess import Popen
import numpy as np
import logging
import scipy.sparse as sparse
from sklearn.model_selection import train_test_split
from sklearn.exceptions import NotFittedError
from scipy.special import gammaln, digamma, psi
from scipy.misc import logsumexp
from numba import jit, vectorize, float32, float64, int64
import math


@vectorize([float64(float64), float32(float32)], nopython=True)
def simple_digamma(x):
<<<<<<< HEAD
	r = 0
=======
    r = 0
>>>>>>> a828f2ad

	while (x <= 5):
		r -= 1 / x
		x += 1

	f = 1 / (x * x)

	t = f * (-1 / 12.0 + f * (1 / 120.0 + f * (-1 / 252.0 + f * (1 / 240.0 + f * (-1 / 132.0 + f * (691 / 32760.0 + f * (-1 / 12.0 + f * 3617 / 8160.0)))))))

	return r + math.log(x) - 0.5 / x + t


@jit(float64[:, :](int64[:], int64[:], float64[:, :], float64[:, :], float64[:, :], float64[:, :]), parallel=False)
<<<<<<< HEAD
def calculate_phi(u: np.ndarray, i: np.ndarray, gamma_shape: np.ndarray, gamma_rate: np.ndarray, lambda_shape: np.ndarray, lambda_rate: np.ndarray) -> np.ndarray:
	a = simple_digamma(gamma_shape[u, :])
	b = - np.log(gamma_rate[u, :])
	c = simple_digamma(lambda_shape[i, :])
	d = - np.log(lambda_rate[i, :])
	return a + b + c + d
=======
def calculate_phi(u, i, gamma_shape, gamma_rate, lambda_shape, lambda_rate):
    a = simple_digamma(gamma_shape[u, :])
    b = - np.log(gamma_rate[u, :])
    c = simple_digamma(lambda_shape[i, :])
    d = - np.log(lambda_rate[i, :])
    return a + b + c + d  
>>>>>>> a828f2ad


def make_nonzero(a: np.ndarray) -> np.ndarray:
	"""
	Make the array nonzero in place, by replacing zeros with 1e-30

	Returns:
		a	The input array
	"""
	a[a == 0.0] = 1e-30
	return a


class HPF:
<<<<<<< HEAD
	"""
	Bayesian Hierarchical Poisson Factorization
	Implementation of https://arxiv.org/pdf/1311.1704.pdf
	"""
	def __init__(self, k: int, a: float = 0.3, b: float = 0.3, c: float = 0.3, d: float = 0.3, max_iter: int = 1000, stop_interval: int = 10) -> None:
		self.k = k
		self.a = a
		self.b = b
		self.c = c
		self.d = d
		self.max_iter = max_iter
		self.stop_interval = stop_interval

		self.beta: np.ndarray = None
		self.theta: np.ndarray = None
		self.log_likelihoods: List[float] = []  # List of log likelihood for each stop_interval

		self._tau_rate: np.ndarray = None
		self._tau_shape: np.ndarray = None
		self._lambda_rate: np.ndarray = None
		self._lambda_shape: np.ndarray = None

	def fit(self, X: sparse.coo_matrix) -> Any:
		"""
		Fit an HPF model to the data matrix

		Args:
			X      Data matrix, shape (n_users, n_items)

		Remarks:
			After fitting, the factor matrices beta and theta are available as self.beta of shape
			(n_items, k) and self.theta of shape (n_users, k)
		"""
		if type(X) is not sparse.coo_matrix:
			raise TypeError("Input matrix must be in sparse.coo_matrix format")

		(beta, theta) = self._fit(X)
		self.beta = beta
		self.theta = theta
		return self

	def _fit(self, X: sparse.coo_matrix, beta_precomputed: bool = False) -> Tuple[np.ndarray, np.ndarray]:
		# Create local variables for convenience
		(n_users, n_items) = X.shape
		(a, b, c, d) = (self.a, self.b, self.c, self.d)
		k = self.k
		# u and i are indices of the nonzero entries; y are the values of those entries
		(u, i, y) = (X.row, X.col, X.data)

		# Initialize the variational parameters with priors
		kappa_shape = np.full(n_users, a) + np.random.uniform(0, 0.1, n_users)
		kappa_rate = np.full(n_users, b + k)
		gamma_shape = np.full((n_users, k), a) + np.random.uniform(0, 0.1, (n_users, k))
		gamma_rate = np.full((n_users, k), b) + np.random.uniform(0, 0.1, (n_users, k))

		if beta_precomputed:
			tau_shape = self._tau_shape
			tau_rate = self._tau_rate
			lambda_shape = self._lambda_shape
			lambda_rate = self._lambda_rate
		else:
			tau_shape = np.full(n_items, c) + np.random.uniform(0, 0.1, n_items)
			tau_rate = np.full(n_items, d + k)
			lambda_shape = np.full((n_items, k), c) + np.random.uniform(0, 0.1, (n_items, k))
			lambda_rate = np.full((n_items, k), d) + np.random.uniform(0, 0.1, (n_items, k))

		self.log_likelihoods = []
		n_iter = 0
		while True:
			n_iter += 1
			make_nonzero(gamma_shape)
			make_nonzero(gamma_rate)
			make_nonzero(lambda_shape)
			make_nonzero(lambda_rate)

			# Compute y * phi only for the nonzero values, which are indexed by u and i in the sparse matrix
			# phi is calculated on log scale from expectations of the gammas, hence the digamma and log terms
			# Shape of phi will be (nnz, k)
			# TODO: digamma function can be superslow depending imput parameters!!!
			phi = simple_digamma(gamma_shape[u, :]) - np.log(gamma_rate[u, :]) + simple_digamma(lambda_shape[i, :]) - np.log(lambda_rate[i, :])
			# Multiply y by phi normalized (in log space) along the k axis
			# TODO: this normalization is one of the slowest steps, could be accelerated using numba
			y_phi = y[:, None] * np.exp(phi - logsumexp(phi, axis=1)[:, None])
			
			# Upate the variational parameters corresponding to theta (the users)
			# Sum of y_phi over users, for each k
			y_phi_sum_u = np.zeros((n_users, k))
			for ix in range(k):
				y_phi_sum_u[:, ix] = sparse.coo_matrix((y_phi[:, ix], (u, i)), X.shape).sum(axis=1).A.T[0]
			gamma_shape = a + y_phi_sum_u
			gamma_rate = (kappa_shape / kappa_rate)[:, None] + (lambda_shape / lambda_rate).sum(axis=0)
			kappa_rate = b + (gamma_shape / gamma_rate).sum(axis=1)

			if not beta_precomputed:
				# Upate the variational parameters corresponding to beta (the items)
				# Sum of y_phi over items, for each k
				y_phi_sum_i = np.zeros((n_items, k))
				for ix in range(k):
					y_phi_sum_i[:, ix] = sparse.coo_matrix((y_phi[:, ix], (u, i)), X.shape).sum(axis=0).A
				lambda_shape = c + y_phi_sum_i
				lambda_rate = (tau_shape / tau_rate)[:, None] + (gamma_shape / gamma_rate).sum(axis=0)
				tau_rate = d + (lambda_shape / lambda_rate).sum(axis=1)

			if n_iter % self.stop_interval == 0:
				# Compute the log likelihood and assess convergence
				# Expectations
				egamma = make_nonzero(gamma_shape / gamma_rate)
				elambda = make_nonzero(lambda_shape / lambda_rate)
				# Sum over k for the expectations: for each u,i, compute sum[k](egamma[u, k] * elambda[i, k])
				# But we're only computing it for the nonzeros (indexed by u and i)
				s = (egamma[u] * elambda[i]).sum(axis=1)
				# We use gammaln to compute the log factorial, hence the "y + 1"
				log_likelihood = np.sum(y * np.log(s) - s - gammaln(y + 1))
				self.log_likelihoods.append(log_likelihood)

				# Time to stop?
				if n_iter >= self.max_iter:
					break

				# Check for convergence
				# TODO: allow for small fluctuations?
				if len(self.log_likelihoods) > 1:
					prev_ll = self.log_likelihoods[-2]
					diff = abs((log_likelihood - prev_ll) / prev_ll)
					logging.info(f"Iteration {n_iter}, ll = {log_likelihood:.0f}, diff = {diff:.6f}")
					if diff < 0.000001:
						break
		# End of the main fitting loop
		# Compute beta and theta, which are given by the expectations, i.e. shape / rate
		beta = lambda_shape / lambda_rate
		theta = gamma_shape / gamma_rate

		if not beta_precomputed:
			# Save these for future use in self.transform()
			self._tau_shape = tau_shape
			self._tau_rate = tau_rate
			self._lambda_shape = lambda_shape
			self._lambda_rate = lambda_rate

		return (beta, theta)

	def transform(self, X: sparse.coo_matrix) -> np.ndarray:
		"""
		Transform the data matrix using an already fitted HPF model

		Args:
			X      Data matrix, shape (n_users, n_items)

		Returns:
			Factor matrix theta of shape (n_users, k)
		"""
		if type(X) is not sparse.coo_matrix:
			raise TypeError("Input matrix must be in sparse.coo_matrix format")

		(beta, theta) = self._fit(X, beta_precomputed=True)
		return theta
=======
    """
    Bayesian Hierarchical Poisson Factorization
    Implementation of https://arxiv.org/pdf/1311.1704.pdf
    """
    def __init__(self, k: int, a: float = 0.3, b: float = 0.3, c: float = 0.3, d: float = 0.3, max_iter: int = 1000, stop_interval: int = 10) -> None:
        self.k = k
        self.a = a
        self.b = b
        self.c = c
        self.d = d
        self.max_iter = max_iter
        self.stop_interval = stop_interval

        self.beta: np.ndarray = None
        self.theta: np.ndarray = None

        self.log_likelihoods: List[float] = []

    def fit(self, X: sparse.coo_matrix) -> None:
        """
        Fit an HPF model to the data matrix

        Args:
            X      Data matrix, shape (n_users, n_items)

        Remarks:
            TODO check this
            After fitting, the factor matrices beta and theta are available as self.beta of shape
            (n_users, k) and self.theta of shape (k, n_items)

        PROFILING RESULTS of input 1500 samples, 1000 genes
        make_nonzero 2.1148e-04
        digamma normalization 1.5492e+00
        theta update 1.3353e-01
        beta update 1.4134e-01
        loglik computation 1.0144e-01
        """
        if type(X) is not sparse.coo_matrix:
            raise TypeError("Input matrix must be in sparse.coo_matrix format")

        clock = Clock()  # PROFILING
        
        # Create local variables for convenience
        (n_users, n_items) = X.shape
        (a, b, c, d) = (self.a, self.b, self.c, self.d)
        k = self.k
        # u and i are indices of the nonzero entries; y are the values of those entries
        (u, i, y) = (X.row, X.col, X.data)

        # Initialize the variational parameters with priors
        kappa_shape = np.full(n_users, a) + np.random.uniform(0, 0.1, n_users)
        kappa_rate = np.full(n_users, b + k)
        gamma_shape = np.full((n_users, k), a) + np.random.uniform(0, 0.1, (n_users, k))
        gamma_rate = np.full((n_users, k), b) + np.random.uniform(0, 0.1, (n_users, k))

        tau_shape = np.full(n_items, c) + np.random.uniform(0, 0.1, n_items)
        tau_rate = np.full(n_items, d + k)
        lambda_shape = np.full((n_items, k), c) + np.random.uniform(0, 0.1, (n_items, k))
        lambda_rate = np.full((n_items, k), d) + np.random.uniform(0, 0.1, (n_items, k))
        
        self.log_likelihoods = []
        n_iter = 0
        while True:
            n_iter += 1
            make_nonzero(gamma_shape)
            make_nonzero(gamma_rate)
            make_nonzero(lambda_shape)
            make_nonzero(lambda_rate)
            logging.debug("make_nonzero %.4e" % clock.toc())  # PROFILING

            
            # Compute y * phi only for the nonzero values, which are indexed by u and i in the sparse matrix
            # phi is calculated on log scale from expectations of the gammas, hence the digamma and log terms
            # Shape of phi will be (nnz, k)
            # TODO: digamma function can be superslow depending imput parameters!!!
            clock.tic()  # PROFILING
            phi_digamma_part = simple_digamma(gamma_shape[u, :]) + simple_digamma(lambda_shape[i, :])
            logging.debug("phi_digamma calculation %.4e" % clock.toc())  # PROFILING
            clock.tic()  # PROFILING
            phi_log_part = - np.log(gamma_rate[u, :]) - np.log(lambda_rate[i, :])
            logging.debug("phi_log calculation %.4e" % clock.toc())  # PROFILING
            phi = phi_digamma_part + phi_log_part
            
            clock.tic()
            # Multiply y by phi normalized (in log space) along the k axis
            # TODO: this normalization is one of the slowest steps, could be accelerated using numba
            y_phi = y[:, None] * np.exp(phi - logsumexp(phi, axis=1)[:, None])
            logging.debug("y_phi calculation %.4e" % clock.toc())
            
            clock.tic()  # PROFILING
            # Upate the variational parameters corresponding to theta (the users)
            # Sum of y_phi over users, for each k
            y_phi_sum_u = np.zeros((n_users, k))
            for ix in range(k):
                y_phi_sum_u[:, ix] = sparse.coo_matrix((y_phi[:, ix], (u, i)), X.shape).sum(axis=1).A.T[0]
            gamma_shape = a + y_phi_sum_u
            gamma_rate = (kappa_shape / kappa_rate)[:, None] + (lambda_shape / lambda_rate).sum(axis=0)
            kappa_rate = b + (gamma_shape / gamma_rate).sum(axis=1)
            logging.debug("theta update %.4e" % clock.toc())  # PROFILING

            clock.tic()  # PROFILING
            # Upate the variational parameters corresponding to beta (the items)
            # Sum of y_phi over items, for each k
            y_phi_sum_i = np.zeros((n_items, k))
            for ix in range(k):
                y_phi_sum_i[:, ix] = sparse.coo_matrix((y_phi[:, ix], (u, i)), X.shape).sum(axis=0).A
            lambda_shape = c + y_phi_sum_i
            lambda_rate = (tau_shape / tau_rate)[:, None] + (gamma_shape / gamma_rate).sum(axis=0)
            tau_rate = d + (lambda_shape / lambda_rate).sum(axis=1)
            logging.debug("beta update %.4e" % clock.toc())  # PROFILING

            if n_iter % self.stop_interval == 0:
                clock.tic()  # PROFILING
                # Compute the log likelihood and assess convergence
                # Expectations
                egamma = make_nonzero(gamma_shape / gamma_rate)
                elambda = make_nonzero(lambda_shape / lambda_rate)
                # Sum over k for the expectations
                # This is really a dot product but we're only computing it for the nonzeros (indexed by u and i)
                s = (egamma[u] * elambda[i]).sum(axis=1)
                # We use gammaln to compute the log factorial, hence the "y + 1"
                log_likelihood = np.sum(y * np.log(s) - s - gammaln(y + 1))
                self.log_likelihoods.append(log_likelihood)
                logging.debug("loglik computation %.4e" % clock.toc())  # PROFILING
                # Time to stop?
                if n_iter >= self.max_iter:
                    break

                # Check for convergence
                # TODO: allow for small fluctuations?
                if len(self.log_likelihoods) > 1:
                    clock.tic()  # PROFILING
                    prev_ll = self.log_likelihoods[-2]
                    diff = abs((log_likelihood - prev_ll) / prev_ll)
                    logging.info(f"Iteration {n_iter}, ll = {log_likelihood}, diff = {diff}")
                    logging.debug("convergence check %.4e" % clock.toc())
                    if diff < 0.000001:
                        break
        # End of the main fitting loop
        # Compute beta and theta, which are given by the expectations, i.e. shape / rate
        self.beta = lambda_shape / lambda_rate
        self.theta = gamma_shape / gamma_rate


class Clock:
    def __init__(self) -> None:
        self.internal = 0.

    def tic(self) -> None:
        self.internal = time.time()
    
    def toc(self) -> float:
        return time.time() - self.internal

    def reset(self) -> None:
        self.internal = 0
>>>>>>> a828f2ad
<|MERGE_RESOLUTION|>--- conflicted
+++ resolved
@@ -16,11 +16,7 @@
 
 @vectorize([float64(float64), float32(float32)], nopython=True)
 def simple_digamma(x):
-<<<<<<< HEAD
-	r = 0
-=======
     r = 0
->>>>>>> a828f2ad
 
 	while (x <= 5):
 		r -= 1 / x
@@ -34,21 +30,12 @@
 
 
 @jit(float64[:, :](int64[:], int64[:], float64[:, :], float64[:, :], float64[:, :], float64[:, :]), parallel=False)
-<<<<<<< HEAD
-def calculate_phi(u: np.ndarray, i: np.ndarray, gamma_shape: np.ndarray, gamma_rate: np.ndarray, lambda_shape: np.ndarray, lambda_rate: np.ndarray) -> np.ndarray:
-	a = simple_digamma(gamma_shape[u, :])
-	b = - np.log(gamma_rate[u, :])
-	c = simple_digamma(lambda_shape[i, :])
-	d = - np.log(lambda_rate[i, :])
-	return a + b + c + d
-=======
 def calculate_phi(u, i, gamma_shape, gamma_rate, lambda_shape, lambda_rate):
     a = simple_digamma(gamma_shape[u, :])
     b = - np.log(gamma_rate[u, :])
     c = simple_digamma(lambda_shape[i, :])
     d = - np.log(lambda_rate[i, :])
     return a + b + c + d  
->>>>>>> a828f2ad
 
 
 def make_nonzero(a: np.ndarray) -> np.ndarray:
@@ -63,7 +50,6 @@
 
 
 class HPF:
-<<<<<<< HEAD
 	"""
 	Bayesian Hierarchical Poisson Factorization
 	Implementation of https://arxiv.org/pdf/1311.1704.pdf
@@ -220,11 +206,13 @@
 
 		(beta, theta) = self._fit(X, beta_precomputed=True)
 		return theta
-=======
-    """
-    Bayesian Hierarchical Poisson Factorization
-    Implementation of https://arxiv.org/pdf/1311.1704.pdf
-    """
+
+
+class HPF_profiled:
+	"""
+	Bayesian Hierarchical Poisson Factorization
+	Implementation of https://arxiv.org/pdf/1311.1704.pdf
+	"""
     def __init__(self, k: int, a: float = 0.3, b: float = 0.3, c: float = 0.3, d: float = 0.3, max_iter: int = 1000, stop_interval: int = 10) -> None:
         self.k = k
         self.a = a
@@ -376,5 +364,4 @@
         return time.time() - self.internal
 
     def reset(self) -> None:
-        self.internal = 0
->>>>>>> a828f2ad
+        self.internal = 0