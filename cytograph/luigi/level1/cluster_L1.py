from typing import *
import os
from shutil import copyfile
import numpy as np
#import logging
import luigi
import cytograph as cg
import loompy
import logging
from scipy import sparse
from scipy.special import polygamma
from sklearn.cluster import AgglomerativeClustering, KMeans, Birch
from sklearn.decomposition import PCA, IncrementalPCA, FastICA
from sklearn.manifold import TSNE
from sklearn.metrics import pairwise_distances
from sklearn.metrics.pairwise import pairwise_distances
from sklearn.neighbors import BallTree, NearestNeighbors, kneighbors_graph
from sklearn.preprocessing import scale
from sklearn.svm import SVR
from scipy.stats import ks_2samp
import networkx as nx
import hdbscan
from sklearn.cluster import DBSCAN


class ClusterL1(luigi.Task):
    """
    Level 1 clustering
    """
    tissue = luigi.Parameter()
    n_genes = luigi.IntParameter(default=1000)
    gtsne = luigi.BoolParameter(default=True)
    alpha = luigi.FloatParameter(default=1)
    filter_cellcycle = luigi.Parameter(default=None)
    layer = luigi.Parameter(default=None)

    def requires(self) -> luigi.Task:
        return cg.PrepareTissuePool(tissue=self.tissue)

    def output(self) -> luigi.Target:
        return luigi.LocalTarget(os.path.join(cg.paths().build, "L1_" + self.tissue + ".loom"))

    def run(self) -> None:
		logging = cg.logging(self)
        with self.output().temporary_path() as out_file:
            ds = loompy.connect(self.input().fn)
            dsout: loompy.LoomConnection = None
            logging.info("Removing invalid cells")
            for (ix, selection, vals) in ds.batch_scan_layers(cells=np.where(ds.col_attrs["_Valid"] == 1)[0],
                                                              layers=ds.layer.keys(),
                                                              batch_size=cg.memory().axis1,
                                                              axis=1):
                ca = {key: val[selection] for key, val in ds.col_attrs.items()}
                if dsout is None:
                    # NOTE Loompy Create should support multilayer !!!!
                    if type(vals) is dict:
                        dsout = loompy.create(out_file, vals[""], row_attrs=ds.row_attrs, col_attrs=ca, dtype=vals[""].dtype)
                        for layername, layervalues in vals.items():
                            if layername != "":
                                dsout.set_layer(layername, layervalues, dtype=layervalues.dtype)
                        dsout = loompy.connect(out_file)
                    else:
                        loompy.create(out_file, vals, row_attrs=ds.row_attrs, col_attrs=ca)
                        dsout = loompy.connect(out_file)
                else:
                    dsout.add_columns(vals, ca)
            dsout.close()

            dsout = loompy.connect(out_file)
<<<<<<< HEAD
            ml = cg.ManifoldLearning(n_genes=self.n_genes, gtsne=self.gtsne, alpha=self.alpha)
=======
            ml = cg.ManifoldLearning(n_genes=self.n_genes, gtsne=self.gtsne,
                                     alpha=self.alpha, filter_cellcycle=self.filter_cellcycle, layer=self.layer)
>>>>>>> ebe9a0c7
            (knn, mknn, tsne) = ml.fit(dsout)

            dsout.set_edges("KNN", knn.row, knn.col, knn.data, axis=1)
            dsout.set_edges("MKNN", mknn.row, mknn.col, mknn.data, axis=1)
            dsout.set_attr("_X", tsne[:, 0], axis=1)
            dsout.set_attr("_Y", tsne[:, 1], axis=1)

            min_pts = 10
            eps_pct = 90
            if self.tissue == "Sympathetic":
                min_pts = 10
                eps_pct = 80
            cls = cg.Clustering(method=cg.cluster().method, outliers=not cg.cluster().no_outliers, min_pts=min_pts, eps_pct=eps_pct)
            labels = cls.fit_predict(dsout)
            dsout.set_attr("Clusters", labels, axis=1)
            n_labels = np.max(labels) + 1
            dsout.close()<|MERGE_RESOLUTION|>--- conflicted
+++ resolved
@@ -67,12 +67,8 @@
             dsout.close()
 
             dsout = loompy.connect(out_file)
-<<<<<<< HEAD
-            ml = cg.ManifoldLearning(n_genes=self.n_genes, gtsne=self.gtsne, alpha=self.alpha)
-=======
             ml = cg.ManifoldLearning(n_genes=self.n_genes, gtsne=self.gtsne,
                                      alpha=self.alpha, filter_cellcycle=self.filter_cellcycle, layer=self.layer)
->>>>>>> ebe9a0c7
             (knn, mknn, tsne) = ml.fit(dsout)
 
             dsout.set_edges("KNN", knn.row, knn.col, knn.data, axis=1)
