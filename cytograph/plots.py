from typing import *
import os
import logging
import matplotlib.pyplot as plt
import numpy as np
from scipy import sparse
import networkx as nx
import cytograph as cg
import loompy
from matplotlib.colors import LinearSegmentedColormap
import numpy_groupies.aggregate_numpy as npg
import scipy.cluster.hierarchy as hc
import matplotlib.gridspec as gridspec
import matplotlib.patheffects as path_effects
import matplotlib.colors as mcolors
from matplotlib.colors import colorConverter
from matplotlib.collections import LineCollection
from sklearn.neighbors import BallTree, NearestNeighbors, kneighbors_graph
import community


def plot_cv_mean(ds: loompy.LoomConnection, out_file: str) -> None:
	mu = ds.row_attrs["_LogMean"]
	cv = ds.row_attrs["_LogCV"]
	selected = ds.row_attrs["_Selected"].astype('bool')
	excluded = (1 - ds.row_attrs["_Valid"]).astype('bool')

	fig = plt.figure(figsize=(8, 6))
	ax1 = fig.add_subplot(111)
	h1 = ax1.scatter(mu, cv, c='grey', alpha=0.5, marker=".", edgecolors="none")
	h2 = ax1.scatter(mu[excluded], cv[excluded], alpha=0.5, marker=".", edgecolors="none")
	h3 = ax1.scatter(mu[selected], cv[selected], alpha=0.5, marker=".", edgecolors="none")
	plt.ylabel('Log(CV)')
	plt.xlabel('Log(Mean)')
	plt.legend([h1, h2, h3], ["Not selected", "Excluded", "Selected"])
	plt.tight_layout()
	fig.savefig(out_file, format="png", dpi=144)
	plt.close()


def plot_knn(ds: loompy.LoomConnection, out_file: str) -> None:
	n_cells = ds.shape[1]
	valid = ds.col_attrs["_Valid"].astype('bool')
	(a, b, w) = ds.get_edges("MKNN", axis=1)
	mknn = sparse.coo_matrix((w, (a, b)), shape=(n_cells, n_cells)).tocsr()[valid, :][:, valid]
	xy = np.vstack((ds.col_attrs["_X"], ds.col_attrs["_Y"])).transpose()[valid, :]

	fig = plt.figure(figsize=(10, 10))
	g = nx.from_scipy_sparse_matrix(mknn)
	ax = fig.add_subplot(111)

	nx.draw_networkx_edges(g, pos=xy, alpha=0.25, width=0.2, edge_color='gray')
	ax.axis('off')
	plt.tight_layout()
	fig.savefig(out_file, format="png", dpi=300)
	plt.close()


def plot_graph(ds: loompy.LoomConnection, out_file: str, tags: List[str] = None) -> None:
	logging.info("Loading graph")
	n_cells = ds.shape[1]
	cells = np.where(ds.col_attrs["_Valid"] == 1)[0]
	has_edges = False
	if "MKNN" in ds.list_edges(axis=1):
		(a, b, w) = ds.get_edges("MKNN", axis=1)
		has_edges = True
	pos = np.vstack((ds.col_attrs["_X"], ds.col_attrs["_Y"])).transpose()
	labels = ds.col_attrs["Clusters"]
	if "Outliers" in ds.col_attrs:
		outliers = ds.col_attrs["Outliers"]
	else:
		outliers = np.zeros(ds.shape[1])
	# Compute a good size for the markers, based on local density
	logging.info("Computing node size")
	min_pts = 50
	eps_pct = 60
	nn = NearestNeighbors(n_neighbors=min_pts, algorithm="ball_tree", n_jobs=4)
	nn.fit(pos)
	knn = nn.kneighbors_graph(mode='distance')
	k_radius = knn.max(axis=1).toarray()
	epsilon = 24 * np.percentile(k_radius, eps_pct)

	fig = plt.figure(figsize=(10, 10))
	ax = fig.add_subplot(111)

	# Draw edges
	if has_edges:
		logging.info("Drawing edges")
		lc = LineCollection(zip(pos[a], pos[b]), linewidths=0.25, zorder=0, color='grey', alpha=0.1)
		ax.add_collection(lc)

	# Draw nodes
	logging.info("Drawing nodes")
	colors20 = np.vstack((plt.cm.Vega20b(np.linspace(0., 1, 20))[::2], plt.cm.Vega20c(np.linspace(0, 1, 20))[1::2]))
	plots = []
	names = []
	for i in range(max(labels) + 1):
		cluster = labels == i
		n_cells = cluster.sum()
		if np.all(outliers[labels == i] == 1):
			edgecolor = colorConverter.to_rgba('red', alpha=.1)
			plots.append(plt.scatter(x=pos[outliers == 1, 0], y=pos[outliers == 1, 1], c='grey', marker='.', edgecolors=edgecolor, alpha=0.1, s=epsilon))
			names.append(f"{i}/n={n_cells}  (outliers)")
		else:
			plots.append(plt.scatter(x=pos[cluster, 0], y=pos[cluster, 1], c=cg.colors75[np.mod(i, 75)], marker='.', lw=0, s=epsilon, alpha=0.75))
			if tags is not None:
				names.append(f"{i}/n={n_cells} " + tags[i].replace("\n", " "))
			else:
				names.append(f"{i}/n={n_cells}")
	logging.info("Drawing legend")
	plt.legend(plots, names, scatterpoints=1, markerscale=2, loc='upper left', bbox_to_anchor=(1, 1), fancybox=True, framealpha=0.5, fontsize=10)

	logging.info("Drawing cluster IDs")
	for lbl in range(0, max(labels) + 1):
		if np.all(outliers[labels == lbl] == 1):
			continue
		if np.sum(labels == lbl) == 0:
			continue
		(x, y) = np.median(pos[np.where(labels == lbl)[0]], axis=0)
		ax.text(x, y, str(lbl), fontsize=12, bbox=dict(facecolor='white', alpha=0.5, ec='none'))
	logging.info("Saving to file")
	fig.savefig(out_file, format="png", dpi=144, bbox_inches='tight')
	plt.close()


def plot_graph_age(ds: loompy.LoomConnection, out_file: str, tags: List[str]) -> None:
	def parse_age(age: str) -> float:
		if age == "":
			return 0
		unit, amount = age[0], float(age[1:])
		if unit == "P":
			amount += 19.
		return amount
	
	n_cells = ds.shape[1]
	valid = ds.col_attrs["_Valid"].astype('bool')
	
	(a, b, w) = ds.get_edges("MKNN", axis=1)
	mknn = sparse.coo_matrix((w, (a, b)), shape=(n_cells, n_cells)).tocsr()[valid, :][:, valid]
	sfdp = np.vstack((ds.col_attrs["_X"], ds.col_attrs["_Y"])).transpose()[valid, :]
	# The sorting below is to make every circle visible and avoid overlappings in crowded situations
	orderx = np.argsort(sfdp[:, 0], kind="mergesort")
	ordery = np.argsort(sfdp[:, 1], kind="mergesort")
	orderfin = orderx[ordery]
	sfdp_original = sfdp.copy()  # still the draw_networkx_edges wants the sfd with respect of the graph `g`
	# \it is shortcut to avoid resorting the graph
	sfdp = sfdp[orderfin, :]
	labels = ds.col_attrs["Clusters"][valid][orderfin]
	age = np.fromiter(map(parse_age, ds.col_attrs["Age"]), dtype=float)[valid][orderfin]

	fig = plt.figure(figsize=(10, 10))
	g = nx.from_scipy_sparse_matrix(mknn)
	ax = fig.add_subplot(111)

	# Draw the KNN graph first, with gray transparent edges
	nx.draw_networkx_edges(g, pos=sfdp_original, alpha=0.1, width=0.1, edge_color='gray')
	# Then draw the nodes, colored by label
	block_colors = plt.cm.nipy_spectral_r((age - 6) / 14.)
	nx.draw_networkx_nodes(g, pos=sfdp, node_color=block_colors, node_size=10, alpha=0.4, linewidths=0)

	for lbl in range(0, max(labels) + 1):
		if np.sum(labels == lbl) == 0:
			continue
		(x, y) = np.median(sfdp[np.where(labels == lbl)[0]], axis=0)
		text = "#" + str(lbl)
		if len(tags[lbl]) > 0:
			text += "\n" + tags[lbl]
		ax.text(x, y, text, fontsize=8, bbox=dict(facecolor='gray', alpha=0.3, ec='none'))
	ax.axis('off')
	levels = np.unique(age)
	for il, lev in enumerate(levels):
		ax.add_patch(
			plt.Rectangle(
				(0.90, 0.7 + il * 0.016), 0.014, 0.014,
				color=plt.cm.nipy_spectral_r((lev - 6) / 14.),
				clip_on=0, transform=ax.transAxes) )
		ax.text(0.93, 0.703 + il * 0.016, ("E%.1f" % lev if lev < 18.5 else "P%.1f" % (lev - 19)), transform=ax.transAxes)
	plt.tight_layout()
	fig.savefig(out_file, format="png", dpi=300)
	plt.close()


def plot_classification(ds: loompy.LoomConnection, out_file: str) -> None:
	n_cells = ds.shape[1]
	valid = ds.col_attrs["_Valid"].astype('bool')
	(a, b, w) = ds.get_edges("MKNN", axis=1)
	mknn = sparse.coo_matrix((w, (a, b)), shape=(n_cells, n_cells)).tocsr()[valid, :][:, valid]
	pos = np.vstack((ds.col_attrs["_X"], ds.col_attrs["_Y"])).transpose()[valid, :]
	labels = ds.col_attrs["Clusters"][valid]

	fig = plt.figure(figsize=(10, 10))
	g = nx.from_scipy_sparse_matrix(mknn)
	classes = ["Neurons", "Astrocyte", "Ependymal", "OEC", "Oligos", "Schwann", "Cycling", "Vascular", "Immune"]
	colors = [plt.cm.get_cmap('Vega20')((ix + 0.5) / 20) for ix in range(20)]

	combined_colors = np.zeros((ds.shape[1], 4)) + np.array((0.5, 0.5, 0.5, 0))
	
	for ix, cls in enumerate(classes):
		cmap = LinearSegmentedColormap.from_list('custom cmap', [(1, 1, 1, 0), colors[ix]])
		cells = ds.col_attrs["Class0"] == classes[ix]
		if np.sum(cells) > 0:
			combined_colors[cells] = [cmap(x) for x in ds.col_attrs["Class_" + classes[ix]][cells]]

	cmap = LinearSegmentedColormap.from_list('custom cmap', [(1, 1, 1, 0), colors[ix + 1]])
	ery_color = np.array([[1, 1, 1, 0], [0.9, 0.71, 0.76, 0]])[(ds.col_attrs["Class"][valid] == "Erythrocyte").astype('int')]
	cells = ds.col_attrs["Class0"] == "Erythrocyte"
	if np.sum(cells) > 0:
		combined_colors[cells] = np.array([1, 0.71, 0.76, 0])

	cmap = LinearSegmentedColormap.from_list('custom cmap', [(1, 1, 1, 0), colors[ix + 2]])
	exc_color = np.array([[1, 1, 1, 0], [0.5, 0.5, 0.5, 0]])[(ds.col_attrs["Class0"][valid] == "Excluded").astype('int')]
	cells = ds.col_attrs["Class0"] == "Excluded"
	if np.sum(cells) > 0:
		combined_colors[cells] = np.array([0.5, 0.5, 0.5, 0])

	ax = fig.add_subplot(1, 1, 1)
	ax.set_title("Class")
	nx.draw_networkx_edges(g, pos=pos, alpha=0.2, width=0.1, edge_color='gray')
	nx.draw_networkx_nodes(g, pos=pos, node_color=combined_colors[valid], node_size=10, alpha=0.6, linewidths=0)
	ax.axis('off')

	plt.tight_layout()
	fig.savefig(out_file, format="png", dpi=300)
	plt.close()


def plot_louvain(ds: loompy.LoomConnection, out_file: str) -> None:
	plt.figure(figsize=(20, 20))
	for ix, res in enumerate([0.1, 1, 10, 100]):
		plt.subplot(2,2,ix+1)
		g = nx.from_scipy_sparse_matrix(ds.col_graphs.MKNN)
		partitions = community.best_partition(g, resolution=res)
		labels = np.array([partitions[key] for key in range(ds.shape[1])])
		plt.scatter(ds.ca._X, ds.ca._Y, c=labels, cmap="prism", marker='.',alpha=0.5)
		plt.title(f"res={res}")	
	plt.savefig(out_file, format="png", dpi=300)
	plt.close()


def plot_classes(ds: loompy.LoomConnection, out_file: str) -> None:
	class_colors = {
		"Neurons": "blue",
		"Oligos": "orange",
		"Astrocytes": "green",
		"Ependymal": "cyan",
		"Immune": "brown",
		"Vascular": "red",
		"PeripheralGlia": "violet",
		"Blood": "pink",
		"Excluded": "black"
	}
	n_cells = ds.shape[1]
	cells = np.where(ds.col_attrs["_Valid"] == 1)[0]
	has_edges = False
	if "MKNN" in ds.col_graphs:
		g = ds.col_graphs.MKNN
		(a, b, w) = (g.row, g.col, g.data)
		has_edges = True
	pos = np.vstack((ds.ca._X, ds.ca._Y)).transpose()
	labels = ds.col_attrs["Clusters"]
	if "Outliers" in ds.col_attrs:
		outliers = ds.col_attrs["Outliers"]
	else:
		outliers = np.zeros(ds.shape[1])
	# Compute a good size for the markers, based on local density
	logging.info("Computing node size")
	min_pts = 50
	eps_pct = 60
	nn = NearestNeighbors(n_neighbors=min_pts, algorithm="ball_tree", n_jobs=4)
	nn.fit(pos)
	knn = nn.kneighbors_graph(mode='distance')
	k_radius = knn.max(axis=1).toarray()
	epsilon = 24 * np.percentile(k_radius, eps_pct)

	fig = plt.figure(figsize=(10, 10))
	ax = fig.add_subplot(111)

	# Draw edges
	if has_edges:
		logging.info("Drawing edges")
		lc = LineCollection(zip(pos[a], pos[b]), linewidths=0.25, zorder=0, color='grey', alpha=0.1)
		ax.add_collection(lc)

	# Draw nodes
	logging.info("Drawing nodes")
	colors20 = np.vstack((plt.cm.Vega20b(np.linspace(0., 1, 20))[::2], plt.cm.Vega20c(np.linspace(0, 1, 20))[1::2]))
	plots = []
	names = []
	classes = list(set(ds.ca.Class))
	for ix in range(len(classes)):
		cls = ds.ca.Class == classes[ix]
		if cls.sum() == 0:
			continue
		c = class_colors[ds.ca.Class[cls][0]]
		plots.append(plt.scatter(x=pos[cls, 0], y=pos[cls, 1], c=c, marker='.', lw=0, s=epsilon, alpha=0.75))
		names.append(str(classes[ix]))
	logging.info("Drawing legend")
	plt.legend(plots, names, scatterpoints=1, markerscale=2, loc='upper left', bbox_to_anchor=(1, 1), fancybox=True, framealpha=0.5, fontsize=10)

	logging.info("Drawing cluster IDs")
	mg_pos = []
	for lbl in range(0, max(labels) + 1):
		if np.all(outliers[labels == lbl] == 1):
			continue
		if np.sum(labels == lbl) == 0:
			continue
		(x, y) = np.median(pos[np.where(labels == lbl)[0]], axis=0)
		mg_pos.append((x, y))
		ax.text(x, y, str(lbl), fontsize=12, bbox=dict(facecolor='white', alpha=0.5, ec='none'))
	logging.info("Saving to file")
	fig.savefig(out_file, format="png", dpi=144, bbox_inches='tight')
	plt.close()


def plot_markerheatmap(ds: loompy.LoomConnection, dsagg: loompy.LoomConnection, n_markers_per_cluster: int = 10, out_file: str = None) -> None:
	logging.info(ds.shape)
	n_clusters = np.max(dsagg.col_attrs["Clusters"] + 1)
	n_markers = n_markers_per_cluster * n_clusters
	enrichment = dsagg.layer["enrichment"][:n_markers, :]
	cells = ds.col_attrs["Clusters"] >= 0
	data = np.log(ds[:n_markers, :][:, cells] + 1)
	agg = np.log(dsagg[:n_markers, :] + 1)

	clusterborders = np.cumsum(dsagg.col_attrs["NCells"])
	gene_pos = clusterborders[np.argmax(enrichment, axis=1)]
	tissues: Set[str] = set()
	if "Tissue" in ds.col_attrs:
		tissues = set(ds.col_attrs["Tissue"])
	n_tissues = len(tissues)

	classes = sorted(list(set(ds.col_attrs["Subclass"])))
	n_classes = len(classes)

	probclasses = [x for x in ds.col_attrs.keys() if x.startswith("ClassProbability_")]
	n_probclasses = len(probclasses)

	genes = ["Cdk1", "Top2a", "Aif1", "Hexb", "Mrc1", "Lum", "Col1a1", "Cldn5", "Acta2", "Tagln", "Tmem212", "Foxj1", "Aqp4", "Gja1", "Meg3", "Stmn2", "Gad1", "Gad2", "Slc32a1", "Slc17a7", "Slc17a8", "Slc17a6", "Tph2", "Fev", "Th", "Slc6a3", "Chat", "Slc5a7", "Slc18a3", "Slc6a5", "Slc6a9", "Dbh", "Slc18a2", "Plp1", "Sox10", "Mog", "Mbp", "Mpz"]
<<<<<<< HEAD
	genes = [g for g in genes if g in ds.ra.Gene]
=======
	genes = [g for g in genes if g in ds.row_attrs["Gene"]]
>>>>>>> 851a3c8d
	n_genes = len(genes)

	colormax = np.percentile(data, 99, axis=1) + 0.1
	# colormax = np.max(data, axis=1)
	topmarkers = data / colormax[None].T
	n_topmarkers = topmarkers.shape[0]

	fig = plt.figure(figsize=(30, 4.5 + n_tissues / 5 + n_classes / 5 + n_probclasses / 5 + n_genes / 5 + n_topmarkers / 10))
	gs = gridspec.GridSpec(3 + n_tissues + n_classes + n_probclasses + n_genes + 1, 1, height_ratios=[1, 1, 1] + [1] * n_tissues + [1] * n_classes + [1] * n_probclasses + [1] * n_genes + [0.5 * n_topmarkers])

	ax = fig.add_subplot(gs[1])
	if "Outliers" in ds.col_attrs:
		ax.imshow(np.expand_dims(ds.col_attrs["Outliers"][cells], axis=0), aspect='auto', cmap="Reds")
	plt.text(0.001, 0.9, "Outliers", horizontalalignment='left', verticalalignment='top', transform=ax.transAxes, fontsize=9, color="black")
	ax.set_frame_on(False)
	ax.set_xticks([])
	ax.set_yticks([])

	ax = fig.add_subplot(gs[2])
	if "_Total" in ds.col_attrs:
		ax.imshow(np.expand_dims(ds.col_attrs["_Total"][cells], axis=0), aspect='auto', cmap="Reds")
	plt.text(0.001, 0.9, "Number of molecules", horizontalalignment='left', verticalalignment='top', transform=ax.transAxes, fontsize=9, color="black")
	ax.set_frame_on(False)
	ax.set_xticks([])
	ax.set_yticks([])

	for ix, t in enumerate(tissues):
		ax = fig.add_subplot(gs[3 + ix])
		ax.imshow(np.expand_dims((ds.col_attrs["Tissue"][cells] == t).astype('int'), axis=0), aspect='auto', cmap="bone", vmin=0, vmax=1)
		ax.set_frame_on(False)
		ax.set_xticks([])
		ax.set_yticks([])
		text = plt.text(0.001, 0.9, t, horizontalalignment='left', verticalalignment='top', transform=ax.transAxes, fontsize=7, color="white", weight="bold")
		text.set_path_effects([path_effects.Stroke(linewidth=2, foreground='black'), path_effects.Normal()])

	for ix, cls in enumerate(classes):
		ax = fig.add_subplot(gs[3 + n_tissues + ix])
		ax.imshow(np.expand_dims((ds.col_attrs["Subclass"] == cls).astype('int')[cells], axis=0), aspect='auto', cmap="binary_r", vmin=0, vmax=1)
		ax.set_frame_on(False)
		ax.set_xticks([])
		ax.set_yticks([])
		text = plt.text(0.001, 0.9, cls, horizontalalignment='left', verticalalignment='top', transform=ax.transAxes, fontsize=7, color="white", weight="bold")
		text.set_path_effects([path_effects.Stroke(linewidth=2, foreground='black'), path_effects.Normal()])

	for ix, cls in enumerate(probclasses):
		ax = fig.add_subplot(gs[3 + n_tissues + n_classes + ix])
		ax.imshow(np.expand_dims(ds.col_attrs[cls][cells], axis=0), aspect='auto', cmap="pink", vmin=0, vmax=1)
		ax.set_frame_on(False)
		ax.set_xticks([])
		ax.set_yticks([])
		text = plt.text(0.001, 0.9, "P(" + cls[17:] + ")", horizontalalignment='left', verticalalignment='top', transform=ax.transAxes, fontsize=7, color="white", weight="bold")
		text.set_path_effects([path_effects.Stroke(linewidth=2, foreground='black'), path_effects.Normal()])

	for ix, g in enumerate(genes):
		ax = fig.add_subplot(gs[3 + n_tissues + n_classes + n_probclasses + ix])
<<<<<<< HEAD
		gix = np.where(ds.ra.Gene == g)[0][0]
=======
		gix = np.where(ds.row_attrs["Gene"] == g)[0][0]
>>>>>>> 851a3c8d
		vals = ds[gix, :][cells]
		vals = vals / (np.percentile(vals, 99) + 0.1)
		ax.imshow(np.expand_dims(vals, axis=0), aspect='auto', cmap="viridis", vmin=0, vmax=1)
		ax.set_frame_on(False)
		ax.set_xticks([])
		ax.set_yticks([])
		text = plt.text(0.001, 0.9, g, horizontalalignment='left', verticalalignment='top', transform=ax.transAxes, fontsize=7, color="white", weight="bold")

	ax = fig.add_subplot(gs[3 + n_tissues + n_classes + n_probclasses + n_genes])
	# Draw border between clusters
	tops = np.vstack((clusterborders - 0.5, np.zeros(clusterborders.shape[0]) - 0.5)).T
	bottoms = np.vstack((clusterborders - 0.5, np.zeros(clusterborders.shape[0]) + n_topmarkers - 0.5)).T
	lc = LineCollection(zip(tops, bottoms), linewidths=1, color='white', alpha=0.5)
	ax.add_collection(lc)
		
	ax.imshow(topmarkers, aspect='auto', cmap="viridis", vmin=0, vmax=1)
	for ix in range(n_topmarkers):
		xpos = gene_pos[ix]
		if xpos == clusterborders[-1]:
			xpos = clusterborders[-3]
<<<<<<< HEAD
		text = plt.text(0.001 + xpos, ix - 0.5, ds.ra.Gene[:n_markers][ix], horizontalalignment='left', verticalalignment='top', fontsize=4, color="white")
=======
		text = plt.text(0.001 + xpos, ix - 0.5, ds.row_attrs["Gene"][:n_markers][ix], horizontalalignment='left', verticalalignment='top', fontsize=4, color="white")
>>>>>>> 851a3c8d

	# Cluster IDs
	for ix in range(1, clusterborders.shape[0]):
		text = plt.text(clusterborders[ix - 1] + (clusterborders[ix] - clusterborders[ix - 1]) / 2, 1, "#" + str(ix), horizontalalignment='center', verticalalignment='top', fontsize=6, color="white", weight="bold")

	ax.set_frame_on(False)
	ax.set_xticks([])
	ax.set_yticks([])

	plt.subplots_adjust(hspace=0)
	if out_file is not None:
		plt.savefig(out_file, format="pdf", dpi=144)
		plt.close()<|MERGE_RESOLUTION|>--- conflicted
+++ resolved
@@ -335,11 +335,7 @@
 	n_probclasses = len(probclasses)
 
 	genes = ["Cdk1", "Top2a", "Aif1", "Hexb", "Mrc1", "Lum", "Col1a1", "Cldn5", "Acta2", "Tagln", "Tmem212", "Foxj1", "Aqp4", "Gja1", "Meg3", "Stmn2", "Gad1", "Gad2", "Slc32a1", "Slc17a7", "Slc17a8", "Slc17a6", "Tph2", "Fev", "Th", "Slc6a3", "Chat", "Slc5a7", "Slc18a3", "Slc6a5", "Slc6a9", "Dbh", "Slc18a2", "Plp1", "Sox10", "Mog", "Mbp", "Mpz"]
-<<<<<<< HEAD
 	genes = [g for g in genes if g in ds.ra.Gene]
-=======
-	genes = [g for g in genes if g in ds.row_attrs["Gene"]]
->>>>>>> 851a3c8d
 	n_genes = len(genes)
 
 	colormax = np.percentile(data, 99, axis=1) + 0.1
@@ -395,11 +391,7 @@
 
 	for ix, g in enumerate(genes):
 		ax = fig.add_subplot(gs[3 + n_tissues + n_classes + n_probclasses + ix])
-<<<<<<< HEAD
 		gix = np.where(ds.ra.Gene == g)[0][0]
-=======
-		gix = np.where(ds.row_attrs["Gene"] == g)[0][0]
->>>>>>> 851a3c8d
 		vals = ds[gix, :][cells]
 		vals = vals / (np.percentile(vals, 99) + 0.1)
 		ax.imshow(np.expand_dims(vals, axis=0), aspect='auto', cmap="viridis", vmin=0, vmax=1)
@@ -420,11 +412,7 @@
 		xpos = gene_pos[ix]
 		if xpos == clusterborders[-1]:
 			xpos = clusterborders[-3]
-<<<<<<< HEAD
 		text = plt.text(0.001 + xpos, ix - 0.5, ds.ra.Gene[:n_markers][ix], horizontalalignment='left', verticalalignment='top', fontsize=4, color="white")
-=======
-		text = plt.text(0.001 + xpos, ix - 0.5, ds.row_attrs["Gene"][:n_markers][ix], horizontalalignment='left', verticalalignment='top', fontsize=4, color="white")
->>>>>>> 851a3c8d
 
 	# Cluster IDs
 	for ix in range(1, clusterborders.shape[0]):
