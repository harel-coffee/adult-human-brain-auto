--- conflicted
+++ resolved
@@ -3,6 +3,7 @@
 import loompy
 import numpy as np
 import cytograph as cg
+
 
 class MarkerEnrichment:
 	"""
@@ -45,12 +46,8 @@
 				scores1[row, :] = score1
 				scores2[row, :] = score2
 		self.enrichment = scores1 * np.power(scores2, self.power)
-<<<<<<< HEAD
 		self.genes = np.copy(ds.ra.Gene)
-=======
-		self.genes = np.copy(ds.row_attrs["Gene"])
->>>>>>> 851a3c8d
-		self.valid = np.copy(ds.row_attrs["_Valid"])
+		self.valid = np.copy(ds.ra._Valid)
 
 	def save(self, fname: str) -> None:
 		with open(fname, "w") as f:
